# Copyright (c) 2010-2012, GEM Foundation.
#
# eqcatalogueTool is free software: you can redistribute it and/or modify it
# under the terms of the GNU Affero General Public License as published
# by the Free Software Foundation, either version 3 of the License, or
# (at your option) any later version.
#
# eqcatalogueTool is distributed in the hope that it will be useful,
# but WITHOUT ANY WARRANTY; without even the implied warranty of
# MERCHANTABILITY or FITNESS FOR A PARTICULAR PURPOSE. See the
# GNU General Public License for more details.
#
# You should have received a copy of the GNU Affero General Public License
# along with eqcatalogueTool. If not, see <http://www.gnu.org/licenses/>.

from datetime import datetime
import unittest
from eqcatalogue import models as catalogue
import geoalchemy
from tests.test_utils import in_data_dir


class ShouldCreateAlchemyTestCase(unittest.TestCase):

    def setUp(self):
        self.catalogue = catalogue.CatalogueDatabase(memory=True, drop=True)
        self.session = self.catalogue.session

    def tearDown(self):
        self.session.commit()

    def test_drop(self):
        self.catalogue = catalogue.CatalogueDatabase(
            drop=True, filename=in_data_dir("test_drop.db"))
        self.catalogue = catalogue.CatalogueDatabase(memory=True, drop=True)

    def test_eventsource(self):
        event_source = catalogue.EventSource(name="test1")
        self.session.add(event_source)
        self.assertEqual(self.session.query(
            catalogue.EventSource).filter_by(name='test1').count(), 1)

    def test_agency(self):
        eventsource = catalogue.EventSource(name="test2")
        self.session.add(eventsource)

        agency = catalogue.Agency(source_key="test", eventsource=eventsource)
        self.session.add(agency)
        self.assertEqual(
            self.session.query(catalogue.Agency).filter_by(
                source_key='test').count(),
            1)

    def test_event(self):
        eventsource = catalogue.EventSource(name="test3")
        self.session.add(eventsource)

        event = catalogue.Event(source_key="test", eventsource=eventsource)
        self.session.add(event)
        self.assertEqual(
            self.session.query(catalogue.Event).filter_by(
                source_key='test').count(), 1)

    def test_origin(self):
        eventsource = catalogue.EventSource(name="test4")
        self.session.add(eventsource)

        origin = catalogue.Origin(source_key="test", eventsource=eventsource,
                                 position=geoalchemy.WKTSpatialElement(
                                     'POINT(-81.40 38.08)'),
                                 time=datetime.now(),
                                 depth=3)
        self.session.add(origin)
        self.assertEqual(
            self.session.query(catalogue.Origin).filter(
                catalogue.Origin.depth > 2).count(), 1)

    def test_magnitudemeasure(self):
        eventsource = catalogue.EventSource(name="test4")
        self.session.add(eventsource)

        event = catalogue.Event(source_key="test", eventsource=eventsource)
        self.session.add(event)

        agency = catalogue.Agency(source_key="test", eventsource=eventsource)
        self.session.add(agency)

        origin = catalogue.Origin(
            source_key="test", eventsource=eventsource,
            position=geoalchemy.WKTSpatialElement('POINT(-81.40 38.08)'),
            time=datetime.now(),
            depth=1)
        self.session.add(origin)

        measure = catalogue.MagnitudeMeasure(
            event=event, agency=agency, origin=origin, scale='mL', value=5.0)
        self.session.add(measure)

        self.assertEqual(
            self.session.query(catalogue.MagnitudeMeasure).count(), 1)

    def create_test_fixture(self):
        eventsource = catalogue.EventSource(name="AnEventSource")
        self.session.add(eventsource)

        first_event = catalogue.Event(source_key="1st",
                                      eventsource=eventsource)
        second_event = catalogue.Event(source_key="2nd",
                                       eventsource=eventsource)
        self.session.add(first_event)
        self.session.add(second_event)

        agency_one = catalogue.Agency(source_key="Tatooine",
                                      eventsource=eventsource)
        agency_two = catalogue.Agency(source_key='Alderaan',
                                      eventsource=eventsource)
        agency_three = catalogue.Agency(source_key="DeathStar",
                                        eventsource=eventsource)
        self.session.add(agency_one)
        self.session.add(agency_two)
        self.session.add(agency_three)

        origin_one = catalogue.Origin(
            source_key="test", eventsource=eventsource,
            position=geoalchemy.WKTSpatialElement('POINT(-81.40 38.08)'),
            time=datetime(1950, 2, 19, 23, 14, 5),
            depth=1)

        origin_two = catalogue.Origin(
            source_key="test", eventsource=eventsource,
            position=geoalchemy.WKTSpatialElement('POINT(-81.40 38.08)'),
            time=datetime(1987, 2, 6, 9, 14, 15),
            depth=1)

        origin_three = catalogue.Origin(
            source_key="test", eventsource=eventsource,
            position=geoalchemy.WKTSpatialElement('POINT(-81.40 38.08)'),
            time=datetime(1990, 7, 5, 5, 19, 45),
            depth=1)

        self.session.add(origin_one)
        self.session.add(origin_two)
        self.session.add(origin_three)

        measure_one = catalogue.MagnitudeMeasure(
            event=first_event, agency=agency_one,
            origin=origin_one, scale='mL', value=5.0)
        self.session.add(measure_one)

        measure_two = catalogue.MagnitudeMeasure(
<<<<<<< HEAD
            event=second_event, agency=agency_two,
            origin=origin, scale='mb', value=6.0)
=======
           event=second_event, agency=agency_two,
           origin=origin_two, scale='mb', value=6.0)
>>>>>>> 50987368
        self.session.add(measure_two)

    def test_available_measures_agencies(self):
        self.create_test_fixture()

        self.assertEqual(set(['Tatooine', 'Alderaan', 'DeathStar']),
                         self.catalogue.get_agencies())

    def test_available_measures_scales(self):
        self.create_test_fixture()

        self.assertEqual(set(['mL', 'mb']),
                         self.catalogue.get_measure_scales())

    def test_get_dates(self):
        self.create_test_fixture()
        exp_min_date = datetime(1950, 2, 19, 23, 14, 5)
        exp_max_date = datetime(1990, 7, 5, 5, 19, 45)
        dates = self.catalogue.get_dates()

        self.assertEqual(exp_min_date, dates[0])
        self.assertEqual(exp_max_date, dates[1])

    def test_get_summary(self):
        self.create_test_fixture()

        self.assertEqual({
            catalogue.CatalogueDatabase.MEASURE_AGENCIES:
            set(['Tatooine', 'Alderaan', 'DeathStar']),
            catalogue.CatalogueDatabase.MEASURE_SCALES:
            set(['mL', 'mb'])},
            self.catalogue.get_summary())<|MERGE_RESOLUTION|>--- conflicted
+++ resolved
@@ -148,13 +148,8 @@
         self.session.add(measure_one)
 
         measure_two = catalogue.MagnitudeMeasure(
-<<<<<<< HEAD
             event=second_event, agency=agency_two,
             origin=origin, scale='mb', value=6.0)
-=======
-           event=second_event, agency=agency_two,
-           origin=origin_two, scale='mb', value=6.0)
->>>>>>> 50987368
         self.session.add(measure_two)
 
     def test_available_measures_agencies(self):
